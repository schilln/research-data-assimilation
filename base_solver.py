--- conflicted
+++ resolved
@@ -11,7 +11,7 @@
 
 class Solver:
     def __init__(self, system: System):
-        """Base class for solving true and nudged system together.
+        """Base class for solving true and nudged systems together.
 
         Parameters
         ----------
@@ -41,8 +41,6 @@
         """
 
         def step(i, vals):
-<<<<<<< HEAD
-=======
             """Given the current state of the true and nudged systems and the
             estimated parameters for the nudged system, compute the next state
             using `self.system.f`.
@@ -56,7 +54,6 @@
             Other values (such as accessing `system.ode`) will maintain the
             value used when `step` is first called (and thus compiled).
             """
->>>>>>> 741e4647
             raise NotImplementedError()
 
         return step
@@ -81,7 +78,6 @@
             Initial and (approximate) final times over which to simulate
         dt
             Simulation step size
-<<<<<<< HEAD
 
         Returns
         -------
@@ -94,16 +90,6 @@
             nudged state
             shape (N, *nudged0.shape)
         """
-=======
->>>>>>> 741e4647
-
-        Returns
-        -------
-        true
-            An array in which to store true values computed in `solve`
-        nudged
-            An array in which to store nudged values computed in `solve`
-        """
         tls = jnp.arange(t0, tf, dt)
         N = len(tls)
 
@@ -155,13 +141,8 @@
         Returns
         -------
         true, nudged
-<<<<<<< HEAD
-            The true and nudged states, excluding the initial state(s) `true0`
-            and `nudged0`
-=======
             The computed true and nudged states from `t0` to (approximately)
-            `tf`, excluding the initial states passed to `true0` and `nudged0`.
->>>>>>> 741e4647
+            `tf`, excluding the initial states `true0` and `nudged0`
         """
         raise NotImplementedError()
 
@@ -171,12 +152,9 @@
 
 
 class SinglestepSolver(Solver):
-<<<<<<< HEAD
-=======
     """Abstract base class for non-multistep solvers (e.g., multistage solvers
     such as 4th-order Runge–Kutta)."""
 
->>>>>>> 741e4647
     def solve(
         self,
         true0: jndarray,
