--- conflicted
+++ resolved
@@ -68,12 +68,6 @@
         d^m s / d {x^m}
             Approximation of mth spatial derivative of s
         """
-<<<<<<< HEAD
-        n = len(s)
-        k = fft.rfftfreq(n, self._period / n)
-
-        return fft.irfft((2 * jnp.pi * 1j * k) ** m * fft.rfft(s))
-=======
         return (2 * jnp.pi * 1j * self._k) ** m * s
     
     @partial(jax.jit, static_argnames="self")
@@ -83,5 +77,4 @@
                 self.observed_slice
             ].T
             / self.μ
-        )
->>>>>>> d82e54d9
+        )